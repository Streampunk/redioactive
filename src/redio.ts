--- conflicted
+++ resolved
@@ -192,9 +192,69 @@
 /**
  *  Configuration options for an endpoint that transports a stream over the
  *  the HTTP protocol.
+ * 
+ *  HTTP streams consist of a RESTful resource at a given path, the _stream root path_. 
+ *  This stream has sub-resources that include an optoinal _stream manifest_ and a sequence of 
+ *  values, where each value in the sequence has an _sequence identifier_ and a reference 
+ *  to the _next_ value in the sequence, which may be computed from a _delta increment). 
+ *  Sequence identifiers can be names, timestamps, counters etc.. These options set - or 
+ *  reference the properties of a stream type `T` - to be used to configure the 
+ *  stream.
  */
 // eslint-disable-next-line @typescript-eslint/no-empty-interface
-export interface HTTPOptions extends RedioOptions {}
+export interface HTTPOptions extends RedioOptions {
+	/** HTTP port to use for pull or push. Default is 8765. Set to `-1` to disable. */
+	httpPort?: number
+	/** HTTPS port to use for pull or push. Default is 8766. Set to `-1` to disable.  */
+	httpsPort?: number
+	/** Append the first value of the named property of type `T` to complete the stream 
+	 *  root path, e.g. if the URI contains `/fred/ginger` and the property of `T` called 
+	 *  _extraStreamRoot_ has value `streamId` with value `audio/channel3`, the full stream 
+	 *  root is `/fred/ginger/audio/channel3/`. If undefined, then `/fred/ginger/`.
+	*/
+	extraStreamRoot?: string
+	/** Use the named property of `T` as the identifier for each value flowing down the
+	 *  stream, for example a timestamp or timestamp generator funciton. If omitted,
+	 *  a numerical counter will be used.
+	 */
+	seqId?: string
+	/** Either a number representing an amount to increment the sequence identifier of
+	 *  the name of a property of `T` to use to provide the delta. Defaults to incrementing
+	 *  a counter by 1. Note that the referenced property is itself of type `number | string`,
+	 *  where:
+	 *  * `number` - the value to add to the previous sequence indentifier
+	 *  * `string` - the actual sequence identifier of the next item
+	 */
+	delta?: number | string
+	/** Allow fuzzy matching of stream identifiers. Will allow either a close string match
+	 *  or numerical 10% window around the _current + delta_ value. Default is exact matching.
+	 */
+	fuzzy?: boolean
+	/** Provide the optional manifest that is a description of the entire stream. The 
+	 *  manifest will be available from every received value. If set to a string, the
+	 *  manifest is taken from the first value of property `T` of that name found 
+	 *  in the stream. The default is not to set a manifest.
+	 */
+	manifest?: string | any
+	/** Set if a property of a value of `T` defines the binary payload of an HTTP stream.
+	 *  If defined, any other properties of the value are carried in the HTTP header.
+	*/
+	blob?: string
+	/** Allow multiple clients to pull from the server. Back pressure will be based on
+	 *  the highest value of sequence identifier. Default is one-to-one.
+	 */
+	allowMultiple?: boolean
+	/** How many parallel streams should be used to send the stream. This allows a number
+	 *  of values to be in flight at one time, although the stream will always be 
+	 *  sent and received in order. When undefined, the default value is 1.
+	 */
+	parallel?: number
+	/** How many chunks should the binary payload be split into. In combination with the
+	 *  parallel setting, this may allows for low-latency parallel transport of large
+	 *  binary values, such as video frames. When undefined, the default is 1.
+	 */
+	chunked?: number
+}
 
 /**
  *  Reactive streams pipeline carrying liquid of a particular type.
@@ -334,24 +394,6 @@
 	 *  @param options Optional configuration.
 	 *  @returns A stream that is one forked branch of the source stream.
 	 */
-<<<<<<< HEAD
-	fork (options?: RedioOptions): RedioPipe<T>
-	merge<M> (options?: RedioOptions): RedioPipe<M>
-	observe (options?: RedioOptions): RedioPipe<T>
-	otherwise<O> (ys: RedioPipe<O> | (() => RedioPipe<O>), options?: RedioOptions): RedioPipe<T | O>
-	parallel<P> (n: number, options?: RedioOptions): RedioPipe<P>
-	sequence<S> (options?: RedioOptions): RedioPipe<S>
-	series<S> (options?: RedioOptions): RedioPipe<S>
-	/**
-	 *  Takes two streams and returns a stream of corresponding pairs. The size of the
-	 *  resulting stream is that of the smallest source.
-	 *  @param ys      Second stream to use to pair up values with this one.
-	 *  @param options Optional configuration.
-	 *  @typeparam Z Type of the values in the second stream
-	 *  @returns Stream containing matches pairs of values fom the source streams.
-	 */
-	zip<Z> (ys: RedioPipe<Z> | Array<Z>, options?: RedioOptions): RedioPipe<[T, Z]>
-=======
 	fork(options?: RedioOptions): RedioPipe<T>
 	merge<M>(options?: RedioOptions): RedioPipe<M>
 	observe(options?: RedioOptions): RedioPipe<T>
@@ -373,7 +415,6 @@
 	 * @param options Optional configuration
 	 */
 	zipEach<Z>(ys: RedioPipe<Z>[], options?: RedioOptions): RedioPipe<[T, ...Z[]]> | RedioPipe<T | Z>
->>>>>>> 36509316
 
 	// Consumption
 	/**
@@ -400,6 +441,25 @@
 	toCallback(f: (err: Error, value: T) => void): RedioStream<T> // Just one value
 	// eslint-disable-next-line @typescript-eslint/ban-types
 	toNodeStream(streamOptions: object, options?: RedioOptions): ReadableStream
+	/**
+	 * Connect a stream to another processing node via HTTP/S. A matching funnel can receive
+	 * the stream. HTTP/S streams must have a stream identifier root path, a unique identifier 
+	 * for each element in the sequence (i.e. a counter or timestamp) and a means to identify 
+	 * the next element (e.g. expected increment).The options provide a way to map the 
+	 * sequence of elements to HTTP headers and payloads. 
+	 * Note that not all kinds of payloads can be transported via HTTP, one of:
+	 * * serializable to JSON object
+	 * * a binary blob (Buffer or equivalent)
+	 * * a simple JSON payload that can be serialized to HTTP headers and a nominated 
+	 *   binary blob property
+	 * @param uri Depending on the kind of stream:
+	 *            * for PUSH streams, a URL with protocol, hostname, port and stream 
+	 *              identifier root path
+	 *            * for PULL streams, the stream identifier root path (protocol set in options)
+	 * @param options Configuration with specific details of the HTTP connection.
+	 * @returns The last fitting of a local pipeline that connects the pipe to a remote 
+	 *          stream processor.
+	 */
 	http(uri: string | URL, options?: HTTPOptions): RedioStream<T>
 
 	// forceEnd (options?: RedioOptions): RedioPipe<T>
@@ -819,58 +879,10 @@
 		throw new Error('Not implemented')
 	}
 
-<<<<<<< HEAD
-	zip<Z> (ys: RedioPipe<Z> | Array<Z>, _options?: RedioOptions): RedioPipe<[T, Z]> {
-		let yState: Array<{ value: Z, resolver: () => void }>
-		let tState: Array<{ value: T, resolver: (x: LotsOfLiquid<[T, Z]>) => void }>
-		let yError: Error | null = null
-		let ended = false
-		let sentEnd = false
-		function checkBoth () {
-			if (yError && tState.length > 0) {
-				tState[0].resolver(yError)
-				yError = null
-				tState[0].resolver = () => { /* void */ }
-			}
-			while (yState.length > 0 && tState.length > 0) {
-				let [ tv, yv ] = [ tState.shift(), yState.shift() ]
-				yv!.resolver()
-				tv!.resolver([tv!.value, yv!.value ])
-			}
-		}
-		if (Array.isArray(ys)) {
-			yState = ys.map((y: Z) => ({ value: y, resolver: () => { /* void */ } }))
-		} else {
-			ys.each((y: Z) => new Promise((resolve) => {
-				yState.push({ value: y, resolver: resolve })
-				checkBoth()
-			})).done(() => {
-				ended = true
-				checkBoth()
-			}).catch(e => {
-				yError = e
-				checkBoth()
-			})
-		}
-		return this.valve(async (t: Liquid<T>): Promise<LotsOfLiquid<[T, Z]>> => {
-			if (isEnd(t)) {
-				ended = true
-				checkBoth()
-			}
-			if (isAnError(t)) {
-				return t
-			}
-			return new Promise<LotsOfLiquid<[T, Z]>>((resolve) => {
-				tState.push({ value: t as T, resolver: resolve })
-				checkBoth()
-			})
-		})
-=======
 	zip<Z>(ys: RedioPipe<Z>, options?: RedioOptions): RedioPipe<[T, Z]> | RedioPipe<T | Z> {
 		const result = new zipEach<T, Z>(options)
 		result.connectSrc(this, [ys])
 		return result
->>>>>>> 36509316
 	}
 
 	zipEach<Z>(
@@ -1406,7 +1418,19 @@
  *  @return Stream of values created from the array of data.
  */
 export default function <T>(data: Array<T>, options?: RedioOptions): RedioPipe<T>
-// export default function<T> (url: string, options?: RedioOptions): RedioPipe<T>
+/**
+ * Receive a stream of values of type `T` from another processing node over HTTP/S. This 
+ * is the partner to the [[RedioPipe.http]] method that creates such a stream. Back pressure
+ * will be applied across the stream.
+ * @param url     Depending on the kind of stream:
+ *                * for PULL streams, a URL with protocol, hostname, port and stream 
+ *                  identifier root path
+ *                * for PULL streams, the stream identifier root path (protocol set in options) 
+ * @param options Configuration with specific details of the HTTP connection.
+ * @typeparam T   Type of values in the stream.
+ * @return Stream of values received-as-pulled from the remote stream processor.
+ */
+export default function<T> (url: string, options?: HTTPOptions): RedioPipe<T>
 /**
  *  Create a stream of values of type `T` using a [[Funnel]] function, a _thunk_
  *  that is called every time the stream requires a new value. The _thunk_ maybe
